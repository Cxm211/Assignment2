#include <stdio.h>
#include <stdlib.h>
#include <string.h>
#include <stdbool.h>
#include <ctype.h>
#include <errno.h>
#include <pthread.h>
#include "cuda_thread.h"
#include "util.h"
#include "exporter.h"
#include "settings.h"

//  including the "dead faction": 0
#define MAX_FACTIONS 10

// this macro is here to make the code slightly more readable, not because it can be safely changed to
// any integer value; changing this to a non-zero value may break the code
#define DEAD_FACTION 0

<<<<<<< HEAD
#ifndef MAX_THREAD_NUM
#define MAX_THREAD_NUM 600000
#endif
/**
 * Specifies the number(s) of live neighbors of the same faction required for a dead cell to become alive.
 */
__device__  int death[MAX_THREAD_NUM];

=======
__device__  int death[1000];
__device__ __managed__ int invasionIndex = 0;
/**
 * Specifies the number(s) of live neighbors of the same faction required for a dead cell to become alive.
 */
>>>>>>> 8cd7d33b
__device__ bool isBirthable(int n) {
    return n == 3;
}

/**
 * Specifies the number(s) of live neighbors of the same faction required for a live cell to remain alive.
 */
__device__ bool isSurvivable(int n) {
    return n == 2 || n == 3;
}

/**
 * Specifies the number of live neighbors of a different faction required for a live cell to die due to fighting.
 */
__device__ bool willFight(int n) {
    return n > 0;
}


<<<<<<< HEAD
void GlobalsetValueAt(int *grid, int nRows, int nCols, int row, int col, int val) {
=======
void globalSetValueAt(int *grid, int nRows, int nCols, int row, int col, int val) {
>>>>>>> 8cd7d33b
    if (row < 0 || row >= nRows || col < 0 || col >= nCols) {
        return;
    }

    *(grid + (row * nCols) + col) = val;
}


<<<<<<< HEAD
int GlobalgetValueAt(const int *grid, int nRows, int nCols, int row, int col) {
=======
int globalGetValueAt(const int *grid, int nRows, int nCols, int row, int col) {
>>>>>>> 8cd7d33b
    if (row < 0 || row >= nRows || col < 0 || col >= nCols) {
        return -1;
    }

    return *(grid + (row * nCols) + col);
}

/**
 * Computes and returns the next state of the cell specified by row and col based on currWorld and invaders. Sets *diedDueToFighting to
 * true if this cell should count towards the death toll due to fighting.
 *
 * invaders can be NULL if there are no invaders.
 */

__device__ int getNextState(const int *currWorld, const int *invaders, int nRows, int nCols, int row, int col,
                            bool *diedDueToFighting) {
    // we'll explicitly set if it was death due to fighting
    *diedDueToFighting = false;
    // faction of this cell
    int cellFaction = getValueAt(currWorld, nRows, nCols, row, col);

    // did someone just get landed on?
    if (invaders != NULL && getValueAt(invaders, nRows, nCols, row, col) != DEAD_FACTION) {
        *diedDueToFighting = cellFaction != DEAD_FACTION;
        return getValueAt(invaders, nRows, nCols, row, col);
    }

    // tracks count of each faction adjacent to this cell
    int neighborCounts[MAX_FACTIONS];
    for (int i = 0; i < MAX_FACTIONS; i++) {
        neighborCounts[i] = 0;
    }
    // memset(neighborCounts, 0, MAX_FACTIONS * sizeof(int));

    // count neighbors (and self)
    for (int dy = -1; dy <= 1; dy++) {
        for (int dx = -1; dx <= 1; dx++) {
            int faction = getValueAt(currWorld, nRows, nCols, row + dy, col + dx);
            if (faction >= DEAD_FACTION) {
                neighborCounts[faction]++;
                //printf("NEIGHBOR: %d", neighborCounts[faction]);
            }
        }
    }

    // we counted this cell as its "neighbor"; adjust for this
    neighborCounts[cellFaction]--;
//    for(int i = 0; i < MAX_FACTIONS; i++){
//        printf("N: %d", neighborCounts[i]);
//    }
    if (cellFaction == DEAD_FACTION) {
        // this is a dead cell; we need to see if a birth is possible:
        // need exactly 3 of a single faction; we don't care about other factions

        // by default, no birth
        int newFaction = DEAD_FACTION;

        // start at 1 because we ignore dead neighbors
        for (int faction = DEAD_FACTION + 1; faction < MAX_FACTIONS; faction++) {
            int count = neighborCounts[faction];
//            printf("COUNT: %d", count);
            if (isBirthable(count)) {
                newFaction = faction;
            }
        }

        return newFaction;
    } else {
        /**
         * this is a live cell; we follow the usual rules:
         * Death (fighting): > 0 hostile neighbor
         * Death (underpopulation): < 2 friendly neighbors and 0 hostile neighbors
         * Death (overpopulation): > 3 friendly neighbors and 0 hostile neighbors
         * Survival: 2 or 3 friendly neighbors and 0 hostile neighbors
         */

        int hostileCount = 0;
        for (int faction = DEAD_FACTION + 1; faction < MAX_FACTIONS; faction++) {
            if (faction == cellFaction) {
                continue;
            }
            hostileCount += neighborCounts[faction];
        }

        if (willFight(hostileCount)) {
            *diedDueToFighting = true;
            return DEAD_FACTION;
        }

        int friendlyCount = neighborCounts[cellFaction];
        if (!isSurvivable(friendlyCount)) {
            return DEAD_FACTION;
        }

        return cellFaction;
    }
}

__global__ void worldCreation(int i, int nRows, int nCols, int nInvasions, const int *invasionTimes,
                              int **invasionPlans){
    // is there an invasion this generation?
    int *inv = NULL;
    if (invasionIndex < nInvasions && i == invasionTimes[invasionIndex]) {
        // we make a copy because we do not own invasionPlans
        inv = static_cast<int *>(malloc(sizeof(int) * nRows * nCols));
        if (inv == NULL) {
            free(world);
            return -1;
        }
        for (int row = 0; row < nRows; row++) {
            for (int col = 0; col < nCols; col++) {
                globalSetValueAt(inv, nRows, nCols, row, col,
                                 globalGetValueAt(invasionPlans[invasionIndex], nRows, nCols, row, col));
            }
        }
        atomicAdd(&invasionIndex, 1);
    }

    // create the next world state
    int *wholeNewWorld = static_cast<int *>(malloc(sizeof(int) * nRows * nCols));
    if (wholeNewWorld == NULL) {
        if (inv != NULL) {
            free(inv);
        }
        free(world);
        return -1;
    }
    for (int row = 0; row < nRows; row++) {
        for (int col = 0; col < nCols; col++) {
            GlobalsetValueAt(wholeNewWorld, nRows, nCols, row, col, 0);
        }
    }

    int *wholeNewWorldCuda;
    int *worldCuda;
    int *invCuda;

<<<<<<< HEAD
__global__ void
execute(int *wholeNewWorld, const int *currWorld, const int *invaders, int nRows, int nCols, int eachThreadWork) {
    int threadId = (threadIdx.z * blockDim.y * blockDim.x + threadIdx.x * blockDim.y + threadIdx.y) +
                   (blockDim.x * blockDim.y * blockDim.z) *
                   (blockIdx.x * gridDim.y + blockIdx.y + blockIdx.z * gridDim.x * gridDim.y);
    int numTasksFinished = threadId * eachThreadWork;
    int currentRowIndex = numTasksFinished / nCols; //<-Init Row Index
    int currentColumnIndex = numTasksFinished % nCols; //<-Init Col Index
    for (int i = 0; i < eachThreadWork; i++) {
        //Check whether done
        if (currentRowIndex >= nRows or currentColumnIndex >= nCols) return;

        /*** ALGO PART ***/
        bool diedDueToFighting;
        int nextState = getNextState(currWorld, invaders, nRows, nCols, currentRowIndex, currentColumnIndex,
                                     &diedDueToFighting);
        setValueAt(wholeNewWorld, nRows, nCols, currentRowIndex, currentColumnIndex, nextState);
        if (diedDueToFighting) death[threadId]++;
        diedDueToFighting = false;
        /*** ALGO PART ***/

        //Get next rowIndex and colIndex
        if (currentColumnIndex == nCols - 1) {
            currentRowIndex++;
            currentColumnIndex = 0;
        }else{
            currentColumnIndex++;
=======
    cudaMalloc((void **) &wholeNewWorldCuda, sizeof(int) * nRows * nCols);
    cudaMalloc((void **) &worldCuda, sizeof(int) * nRows * nCols);
    cudaMalloc((void **) &invCuda, sizeof(int) * nRows * nCols);

    dim3 gridDim(GRID_X, GRID_Y, GRID_Z);
    dim3 blockDim(BLOCK_X, BLOCK_Y, BLOCK_Z);

    cudaMemcpy(wholeNewWorld, wholeNewWorldCuda, sizeof(int) * nRows * nCols, cudaMemcpyDeviceToHost);
    cudaMemcpy(world, worldCuda, sizeof(int) * nRows * nCols, cudaMemcpyDeviceToHost);
    cudaMemcpy(inv, invCuda, sizeof(int) * nRows * nCols, cudaMemcpyDeviceToHost);

    if (inv != NULL) free(inv);
}

__global__ void execute(int *wholeNewWorld, const int *currWorld, const int *invaders, int nRows, int nCols) {
    int tid = (threadIdx.z * blockDim.y * blockDim.x + threadIdx.x * blockDim.y + threadIdx.y) +
              (blockDim.x * blockDim.y * blockDim.z) *
              (blockIdx.x * gridDim.y + blockIdx.y + blockIdx.z * gridDim.x * gridDim.y);
    int num = gridDim.x * gridDim.y * gridDim.z * blockDim.x * blockDim.y * blockDim.z;
    for (int row = 0; row < nRows; row++) {
        for (int col = 0; col < nCols; col++) {
            int id = row * nCols + col;
            bool diedDueToFighting;
            if (id % num == tid) {
                // printf("tid: %d , id: %d\n", tid, id);
                int nextState = getNextState(currWorld, invaders, nRows, nCols, row, col, &diedDueToFighting);
                // printf("NEXT: %d\n", nextState);
                setValueAt(wholeNewWorld, nRows, nCols, row, col, nextState);
                if (diedDueToFighting) {
                    death[tid]++;
                }
                diedDueToFighting = false;
            }
>>>>>>> 8cd7d33b
        }
    }
}

/**
 * The main simulation logic.
 *
 * goi does not own startWorld, invasionTimes or invasionPlans and should not modify or attempt to free them.
 * nThreads is the number of threads to simulate with. It is ignored by the sequential implementation.
 */
<<<<<<< HEAD
int goi_cuda(int GRID_X, int GRID_Y, int GRID_Z, int BLOCK_X, int BLOCK_Y, int BLOCK_Z, int nGenerations,
             const int *startWorld, int nRows, int nCols, int nInvasions, const int *invasionTimes,
             int **invasionPlans) {
=======
int goiCuda(int GRID_X, int GRID_Y, int GRID_Z, int BLOCK_X, int BLOCK_Y, int BLOCK_Z, int nGenerations,
            const int *startWorld, int nRows, int nCols, int nInvasions, const int *invasionTimes,
            int **invasionPlans) {
>>>>>>> 8cd7d33b
    // death toll due to fighting
    int deathToll = 0;
    int num = GRID_X * GRID_Y * GRID_Z * BLOCK_X * BLOCK_Y * BLOCK_Z;

<<<<<<< HEAD
    int start[MAX_THREAD_NUM];
    int host_death[MAX_THREAD_NUM];
    for (int i = 0; i < num; i++) {
        start[i] = 0;
    }

    cudaError_t rc = cudaMemcpyToSymbol(death, &start, sizeof(start));

    if (rc != cudaSuccess) {
        printf("Could not copy to device. Reason: %s\n", cudaGetErrorString(rc));
    }
//    int death[num];
//    int* deathNum;

    // init the world!
    // we make a copy because we do not own startWorld (and will perform free() on world)
    int *world = static_cast<int *>(malloc(sizeof(int) * nRows * nCols));
    if (world == NULL) {
        return -1;
    }
    for (int row = 0; row < nRows; row++) {
        for (int col = 0; col < nCols; col++) {
            GlobalsetValueAt(world, nRows, nCols, row, col, GlobalgetValueAt(startWorld, nRows, nCols, row, col));
        }
    }

    int *worldCuda;
    cudaMalloc((void **) &worldCuda, sizeof(int) * nRows * nCols);
    cudaMemcpy(worldCuda, world, sizeof(int) * nRows * nCols, cudaMemcpyHostToDevice);

#if PRINT_GENERATIONS
    printf("\n=== WORLD 0 ===\n");
    printWorld(world, nRows, nCols);
#endif

#if EXPORT_GENERATIONS
    exportWorld(world, nRows, nCols);
#endif

    // Begin simulating
    int invasionIndex = 0;
    for (int i = 1; i <= nGenerations; i++) {
        // is there an invasion this generation?
        int *inv = NULL;
        int *invCuda = NULL;
        if (invasionIndex < nInvasions && i == invasionTimes[invasionIndex]) {
            // we make a copy because we do not own invasionPlans
            inv = static_cast<int *>(malloc(sizeof(int) * nRows * nCols));
            cudaMalloc((void **) &invCuda, sizeof(int) * nRows * nCols);
            if (inv == NULL) {
                free(world);
                cudaFree(worldCuda);
                return -1;
            }
            for (int row = 0; row < nRows; row++) {
                for (int col = 0; col < nCols; col++) {
                    GlobalsetValueAt(inv, nRows, nCols, row, col,
                                     GlobalgetValueAt(invasionPlans[invasionIndex], nRows, nCols, row, col));
                }
            }
            cudaMemcpy(invCuda, inv, sizeof(int) * nRows * nCols, cudaMemcpyHostToDevice);
            invasionIndex++;
        }

        // create the next world state
//        int *wholeNewWorld = static_cast<int *>(malloc(sizeof(int) * nRows * nCols));
//        if (wholeNewWorld == NULL)
//        {
//            if (inv != NULL)
//            {
//                free(inv);
//                cudaFree(invCuda);
//            }
//            free(world);
//            cudaFree(worldCuda);
//            return -1;
//        }


//        cudaMalloc((void**)&deathNum, num);
//        cudaMemcpy(deathNum, death, num, cudaMemcpyHostToDevice);
//
//        printf("HAHA\n");
//        printWorld(world,  nRows,  nCols);
//        printWorld(wholeNewWorld,  nRows,  nCols);
        int *wholeNewWorldCuda = NULL;
        cudaMalloc((void **) &wholeNewWorldCuda, sizeof(int) * nRows * nCols);
//        for (int row = 0; row < nRows; row++)
//        {
//            for (int col = 0; col < nCols; col++)
//            {
//                GlobalsetValueAt(wholeNewWorld, nRows, nCols, row, col, 0);
//            }
//        }
//        cudaMemcpy(wholeNewWorldCuda, wholeNewWorld, sizeof(int) * nRows * nCols, cudaMemcpyHostToDevice);
        dim3 gridDim(GRID_X, GRID_Y, GRID_Z);
        dim3 blockDim(BLOCK_X, BLOCK_Y, BLOCK_Z);
        int eachThreadWork = (nRows * nCols - 1) / num + 1;
        execute<<<gridDim, blockDim>>>(wholeNewWorldCuda, worldCuda, invCuda, nRows, nCols, eachThreadWork);
        cudaDeviceSynchronize();

//     cudaMemcpy(wholeNewWorld, wholeNewWorldCuda, sizeof(int) * nRows * nCols, cudaMemcpyDeviceToHost);

//        cudaMemcpy(death, deathNum, num, cudaMemcpyDeviceToHost);
        // get new states for each cell
//        for (int row = 0; row < nRows; row++)
//        {
//            for (int col = 0; col < nCols; col++)
//            {
//                bool diedDueToFighting;
//                int nextState = getNextState(world, inv, nRows, nCols, row, col, &diedDueToFighting);
//                setValueAt(wholeNewWorld, nRows, nCols, row, col, nextState);
//                if (diedDueToFighting)
//                {
//                    deathToll++;
//                }
//            }
//        }

        if (inv != NULL) {
            free(inv);
            cudaFree(invCuda);
        }

        // swap worlds
//        free(world);
        cudaFree(worldCuda);
        worldCuda = wholeNewWorldCuda;
//        world = wholeNewWorld;

=======
    // init the world!
    // we make a copy because we do not own startWorld (and will perform free() on world)

    //CPU init the world
    int *world = malloc(sizeof(int) * nRows * nCols);
    if (world == NULL)
    {
        return -1;
    }
    for (int row = 0; row < nRows; row++)
    {
        for (int col = 0; col < nCols; col++)
        {
            globalSetValueAt(world, nRows, nCols, row, col, globalGetValueAt(startWorld, nRows, nCols, row, col));
        }
    }
    int *worldCuda;
    cudaMalloc((void **) &worldCuda, sizeof(int) * nRows * nCols);
    cudaMemcpy(worldCuda, world, sizeof(int) * nRows * nCols, cudaMemcpyHostToDevice);

    // Begin simulating


    for (int i = 1; i <= nGenerations; i++) {
        worldCreation<<<1,1>>>(int i, int nGenerations,
        const int *startWorld, int nRows, int nCols, int nInvasions, const int *invasionTimes, int **invasionPlans);


        // wait for all threads to finish
        execute<<<gridDim, blockDim>>>(wholeNewWorldCuda, worldCuda, invCuda, nRows, nCols);
        cudaDeviceSynchronize();

>>>>>>> 8cd7d33b
#if PRINT_GENERATIONS
        printf("\n=== WORLD %d ===\n", i);
        printWorld(world, nRows, nCols);
#endif

#if EXPORT_GENERATIONS
        exportWorld(world, nRows, nCols);
#endif
    }
<<<<<<< HEAD

    rc = cudaMemcpyFromSymbol(&host_death, death, sizeof(start));

    if (rc != cudaSuccess) {
        printf("Could not copy from device. Reason: %s\n", cudaGetErrorString(rc));
    }

=======

    //After all threads finished
    int host_death[1000];
    cudaError_t rc = cudaMemcpyFromSymbol(&host_death, death, sizeof(death));

    if (rc != cudaSuccess) {
        printf("Could not copy from device. Reason: %s\n", cudaGetErrorString(rc));
    }
>>>>>>> 8cd7d33b
    for (int i = 0; i < num; i++) {
        deathToll += host_death[i];
    }

//    free(world);
    cudaFree(worldCuda);
    return deathToll;
}<|MERGE_RESOLUTION|>--- conflicted
+++ resolved
@@ -17,7 +17,6 @@
 // any integer value; changing this to a non-zero value may break the code
 #define DEAD_FACTION 0
 
-<<<<<<< HEAD
 #ifndef MAX_THREAD_NUM
 #define MAX_THREAD_NUM 600000
 #endif
@@ -26,13 +25,6 @@
  */
 __device__  int death[MAX_THREAD_NUM];
 
-=======
-__device__  int death[1000];
-__device__ __managed__ int invasionIndex = 0;
-/**
- * Specifies the number(s) of live neighbors of the same faction required for a dead cell to become alive.
- */
->>>>>>> 8cd7d33b
 __device__ bool isBirthable(int n) {
     return n == 3;
 }
@@ -52,11 +44,7 @@
 }
 
 
-<<<<<<< HEAD
 void GlobalsetValueAt(int *grid, int nRows, int nCols, int row, int col, int val) {
-=======
-void globalSetValueAt(int *grid, int nRows, int nCols, int row, int col, int val) {
->>>>>>> 8cd7d33b
     if (row < 0 || row >= nRows || col < 0 || col >= nCols) {
         return;
     }
@@ -65,11 +53,7 @@
 }
 
 
-<<<<<<< HEAD
 int GlobalgetValueAt(const int *grid, int nRows, int nCols, int row, int col) {
-=======
-int globalGetValueAt(const int *grid, int nRows, int nCols, int row, int col) {
->>>>>>> 8cd7d33b
     if (row < 0 || row >= nRows || col < 0 || col >= nCols) {
         return -1;
     }
@@ -188,26 +172,6 @@
         atomicAdd(&invasionIndex, 1);
     }
 
-    // create the next world state
-    int *wholeNewWorld = static_cast<int *>(malloc(sizeof(int) * nRows * nCols));
-    if (wholeNewWorld == NULL) {
-        if (inv != NULL) {
-            free(inv);
-        }
-        free(world);
-        return -1;
-    }
-    for (int row = 0; row < nRows; row++) {
-        for (int col = 0; col < nCols; col++) {
-            GlobalsetValueAt(wholeNewWorld, nRows, nCols, row, col, 0);
-        }
-    }
-
-    int *wholeNewWorldCuda;
-    int *worldCuda;
-    int *invCuda;
-
-<<<<<<< HEAD
 __global__ void
 execute(int *wholeNewWorld, const int *currWorld, const int *invaders, int nRows, int nCols, int eachThreadWork) {
     int threadId = (threadIdx.z * blockDim.y * blockDim.x + threadIdx.x * blockDim.y + threadIdx.y) +
@@ -235,41 +199,6 @@
             currentColumnIndex = 0;
         }else{
             currentColumnIndex++;
-=======
-    cudaMalloc((void **) &wholeNewWorldCuda, sizeof(int) * nRows * nCols);
-    cudaMalloc((void **) &worldCuda, sizeof(int) * nRows * nCols);
-    cudaMalloc((void **) &invCuda, sizeof(int) * nRows * nCols);
-
-    dim3 gridDim(GRID_X, GRID_Y, GRID_Z);
-    dim3 blockDim(BLOCK_X, BLOCK_Y, BLOCK_Z);
-
-    cudaMemcpy(wholeNewWorld, wholeNewWorldCuda, sizeof(int) * nRows * nCols, cudaMemcpyDeviceToHost);
-    cudaMemcpy(world, worldCuda, sizeof(int) * nRows * nCols, cudaMemcpyDeviceToHost);
-    cudaMemcpy(inv, invCuda, sizeof(int) * nRows * nCols, cudaMemcpyDeviceToHost);
-
-    if (inv != NULL) free(inv);
-}
-
-__global__ void execute(int *wholeNewWorld, const int *currWorld, const int *invaders, int nRows, int nCols) {
-    int tid = (threadIdx.z * blockDim.y * blockDim.x + threadIdx.x * blockDim.y + threadIdx.y) +
-              (blockDim.x * blockDim.y * blockDim.z) *
-              (blockIdx.x * gridDim.y + blockIdx.y + blockIdx.z * gridDim.x * gridDim.y);
-    int num = gridDim.x * gridDim.y * gridDim.z * blockDim.x * blockDim.y * blockDim.z;
-    for (int row = 0; row < nRows; row++) {
-        for (int col = 0; col < nCols; col++) {
-            int id = row * nCols + col;
-            bool diedDueToFighting;
-            if (id % num == tid) {
-                // printf("tid: %d , id: %d\n", tid, id);
-                int nextState = getNextState(currWorld, invaders, nRows, nCols, row, col, &diedDueToFighting);
-                // printf("NEXT: %d\n", nextState);
-                setValueAt(wholeNewWorld, nRows, nCols, row, col, nextState);
-                if (diedDueToFighting) {
-                    death[tid]++;
-                }
-                diedDueToFighting = false;
-            }
->>>>>>> 8cd7d33b
         }
     }
 }
@@ -280,20 +209,13 @@
  * goi does not own startWorld, invasionTimes or invasionPlans and should not modify or attempt to free them.
  * nThreads is the number of threads to simulate with. It is ignored by the sequential implementation.
  */
-<<<<<<< HEAD
 int goi_cuda(int GRID_X, int GRID_Y, int GRID_Z, int BLOCK_X, int BLOCK_Y, int BLOCK_Z, int nGenerations,
              const int *startWorld, int nRows, int nCols, int nInvasions, const int *invasionTimes,
              int **invasionPlans) {
-=======
-int goiCuda(int GRID_X, int GRID_Y, int GRID_Z, int BLOCK_X, int BLOCK_Y, int BLOCK_Z, int nGenerations,
-            const int *startWorld, int nRows, int nCols, int nInvasions, const int *invasionTimes,
-            int **invasionPlans) {
->>>>>>> 8cd7d33b
     // death toll due to fighting
     int deathToll = 0;
     int num = GRID_X * GRID_Y * GRID_Z * BLOCK_X * BLOCK_Y * BLOCK_Z;
 
-<<<<<<< HEAD
     int start[MAX_THREAD_NUM];
     int host_death[MAX_THREAD_NUM];
     for (int i = 0; i < num; i++) {
@@ -319,6 +241,9 @@
             GlobalsetValueAt(world, nRows, nCols, row, col, GlobalgetValueAt(startWorld, nRows, nCols, row, col));
         }
     }
+    int *worldCuda;
+    cudaMalloc((void **) &worldCuda, sizeof(int) * nRows * nCols);
+    cudaMemcpy(worldCuda, world, sizeof(int) * nRows * nCols, cudaMemcpyHostToDevice);
 
     int *worldCuda;
     cudaMalloc((void **) &worldCuda, sizeof(int) * nRows * nCols);
@@ -424,40 +349,6 @@
         worldCuda = wholeNewWorldCuda;
 //        world = wholeNewWorld;
 
-=======
-    // init the world!
-    // we make a copy because we do not own startWorld (and will perform free() on world)
-
-    //CPU init the world
-    int *world = malloc(sizeof(int) * nRows * nCols);
-    if (world == NULL)
-    {
-        return -1;
-    }
-    for (int row = 0; row < nRows; row++)
-    {
-        for (int col = 0; col < nCols; col++)
-        {
-            globalSetValueAt(world, nRows, nCols, row, col, globalGetValueAt(startWorld, nRows, nCols, row, col));
-        }
-    }
-    int *worldCuda;
-    cudaMalloc((void **) &worldCuda, sizeof(int) * nRows * nCols);
-    cudaMemcpy(worldCuda, world, sizeof(int) * nRows * nCols, cudaMemcpyHostToDevice);
-
-    // Begin simulating
-
-
-    for (int i = 1; i <= nGenerations; i++) {
-        worldCreation<<<1,1>>>(int i, int nGenerations,
-        const int *startWorld, int nRows, int nCols, int nInvasions, const int *invasionTimes, int **invasionPlans);
-
-
-        // wait for all threads to finish
-        execute<<<gridDim, blockDim>>>(wholeNewWorldCuda, worldCuda, invCuda, nRows, nCols);
-        cudaDeviceSynchronize();
-
->>>>>>> 8cd7d33b
 #if PRINT_GENERATIONS
         printf("\n=== WORLD %d ===\n", i);
         printWorld(world, nRows, nCols);
@@ -467,7 +358,6 @@
         exportWorld(world, nRows, nCols);
 #endif
     }
-<<<<<<< HEAD
 
     rc = cudaMemcpyFromSymbol(&host_death, death, sizeof(start));
 
@@ -475,16 +365,6 @@
         printf("Could not copy from device. Reason: %s\n", cudaGetErrorString(rc));
     }
 
-=======
-
-    //After all threads finished
-    int host_death[1000];
-    cudaError_t rc = cudaMemcpyFromSymbol(&host_death, death, sizeof(death));
-
-    if (rc != cudaSuccess) {
-        printf("Could not copy from device. Reason: %s\n", cudaGetErrorString(rc));
-    }
->>>>>>> 8cd7d33b
     for (int i = 0; i < num; i++) {
         deathToll += host_death[i];
     }
